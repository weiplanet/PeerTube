--- conflicted
+++ resolved
@@ -18,19 +18,11 @@
   ServerInfo,
   setAccessTokensToServers,
   uploadVideo,
-<<<<<<< HEAD
-  webtorrentAdd,
-  generateHighBitrateVideo
+  webtorrentAdd
 } from '../../../../shared/utils'
 import { join } from 'path'
 import { waitJobs } from '../../../../shared/utils/server/jobs'
 import { pathExists } from 'fs-extra'
-=======
-  webtorrentAdd
-} from '../../utils'
-import { join } from 'path'
-import { waitJobs } from '../../utils/server/jobs'
->>>>>>> d216b538
 import { VIDEO_TRANSCODING_FPS } from '../../../../server/initializers/constants'
 
 const expect = chai.expect
